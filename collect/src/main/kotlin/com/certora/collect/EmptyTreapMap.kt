--- conflicted
+++ resolved
@@ -23,9 +23,6 @@
         transform: (K, V) -> R?
     ): TreapMap<K, R> = treapMapOf()
 
-<<<<<<< HEAD
-    override fun <U> updateEntry(key: K, value: U?, merger: (V?, U?) -> V?): TreapMap<K, V> =
-=======
     override fun <R : Any> parallelUpdateValues(
         parallelThresholdLog2: Int,
         transform: (K, V) -> R?
@@ -35,7 +32,6 @@
     override fun <R : Any> parallelMapReduce(map: (K, V) -> R, reduce: (R, R) -> R, parallelThresholdLog2: Int): R? = null
 
     override fun <U> updateEntry(key: K, value: U, merger: (V?, U) -> V?): TreapMap<K, V> =
->>>>>>> 1bb0beb4
         when (val v = merger(null, value)) {
             null -> this
             else -> put(key, v)
@@ -65,15 +61,8 @@
 
     @Suppress("Treapability", "UNCHECKED_CAST")
     override fun put(key: K, value: V): TreapMap<K, V> = when (key) {
-<<<<<<< HEAD
         !is Comparable<*>?, is PrefersHashTreap -> HashTreapMap(key, value)
         else -> SortedTreapMap(key, value)
-=======
-        is PrefersHashTreap -> HashTreapMap(key, value)
-        is Comparable<*> ->
-            SortedTreapMap<Comparable<Comparable<*>>, V>(key as Comparable<Comparable<*>>, value) as TreapMap<K, V>
-        else -> HashTreapMap(key, value)
->>>>>>> 1bb0beb4
     }
 
     @Suppress("UNCHECKED_CAST")
