--- conflicted
+++ resolved
@@ -274,8 +274,7 @@
        }
        ```
      */
-<<<<<<< HEAD
-    override fun <U> updateEntry(key: K, value: U?, merger: (V?, U?) -> V?): TreapMap<K, V> {
+    override fun <U> updateEntry(key: K, value: U, merger: (V?, U) -> V?): TreapMap<K, V> {
         val treapKey = key.toTreapKey()?.precompute()
         return if (treapKey == null) {
             // The key is not compatible with this map type, so it's definitely not in the map.
@@ -283,10 +282,6 @@
         } else {
             self.updateEntry(treapKey, key, value, merger, ::new) ?: clear()
         }
-=======
-    override fun <U> updateEntry(key: K, value: U, merger: (V?, U) -> V?): TreapMap<K, V> {
-        return self.updateEntry(key.toTreapKey().precompute(), key, value, merger, ::new) ?: clear()
->>>>>>> 1bb0beb4
     }
 
     /**
@@ -347,10 +342,8 @@
     private fun shallowZipThisOnly() = shallowEntrySequence().map { MapEntry(it.key, it.value to null) }
     private fun shallowZipThatOnly() = shallowEntrySequence().map { MapEntry(it.key, null to it.value) }
     protected abstract fun shallowZip(that: S): Sequence<Map.Entry<K, Pair<V?, V?>>>
-<<<<<<< HEAD
     protected abstract fun getTreapSequencesIfSameType(that: Map<out K, V>): Pair<Sequence<S>, Sequence<S>>?
 
-=======
 
     override fun <R : Any> mapReduce(map: (K, V) -> R, reduce: (R, R) -> R): R =
         notForking(self) { mapReduceImpl(map, reduce) }
@@ -371,7 +364,6 @@
         val leftAndMiddle = left?.let { reduce(it, middle) } ?: middle
         return right?.let { reduce(leftAndMiddle, it) } ?: leftAndMiddle
     }
->>>>>>> 1bb0beb4
 }
 
 /**
